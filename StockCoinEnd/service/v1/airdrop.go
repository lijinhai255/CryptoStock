package service

import (
	"context"
	"crypto/ecdsa"
	"encoding/hex"
	"encoding/json"
	"fmt"
	"log"
	"math/big"
	"path/filepath"
	"time"

	"github.com/ethereum/go-ethereum/common"
	"github.com/ethereum/go-ethereum/core/types"
	"github.com/ethereum/go-ethereum/crypto"
	"github.com/ethereum/go-ethereum/ethclient"
	"github.com/locey/CryptoStock/StockCoinBase/stores/gdb/airdrop"
	"github.com/locey/CryptoStock/StockCoinEnd/common/utils"
	"github.com/locey/CryptoStock/StockCoinEnd/service/svc"
	mytype "github.com/locey/CryptoStock/StockCoinEnd/types/v1"
	"github.com/pkg/errors"
	merkletree "github.com/wealdtech/go-merkletree/v2"
	"github.com/wealdtech/go-merkletree/v2/keccak256"
	"gorm.io/gorm"
)

// ClaimTask 用户领取任务
func ClaimTask(tx context.Context, s *svc.ServerCtx, userID, taskID int64) error {
	// 检查用户是否已领取该任务
	task, err := s.Dao.GetUserTask(tx, taskID, userID)
	if err != nil {
		if !errors.Is(err, gorm.ErrRecordNotFound) {
			return errors.Wrap(err, "airdrop task is active")
		}
		return err
	}

	if task != nil && task.Status != airdrop.UserTaskStatusFailed {
		return errors.Wrap(err, "airdrop task is active")
	}

	// 检查任务是否已满
	// if task.MaxParticipants > 0 && task.CurrentParticipants >= task.MaxParticipants {
	// 	return ErrTaskFull
	// }

	// 创建用户任务记录
	userTask := &airdrop.AirdropUserTask{
		UserID:    userID,
		TaskID:    taskID,
		Status:    airdrop.UserTaskStatusClaimed,
		ClaimedAt: time.Now(),
	}

	return s.Dao.CreateUserTask(tx, userTask)
}

// CompleteTask 用户完成任务
func CompleteTask(tx context.Context, s *svc.ServerCtx, userID string, taskID uint, proof string) error {
	// 获取用户任务
	// userTask, err := s.Dao.GetUserTask(userID, taskID)
	// if err != nil {
	// 	return ErrTaskNotFound
	// }
	return nil
}

// ClaimReward 用户领取奖励
func ClaimReward(ctx context.Context, s *svc.ServerCtx, userID, taskID int64, userAddr string) error {
	task, err := s.Dao.GetTaskByID(ctx, taskID)
	if err != nil || task == nil {
		return errors.Wrap(err, "GetTaskByIDErr")
	}
	// 获取用户任务
	userTask, err := s.Dao.GetUserTask(ctx, taskID, userID)
	if err != nil {
		return err
	}

	if userTask.Status != airdrop.UserTaskStatusCompleted {
		return errors.Wrap(err, "ErrTaskNotCompleted")
	}

	// 转换奖励金额
	amount := big.NewInt(int64(task.RewardAmount))

	// 调用智能合约发放奖励
	address := []common.Address{common.HexToAddress(userAddr)}
	tx, err := s.AirdropClient.AirdropTokens(address, amount, task.Name)
	if err != nil {
		return fmt.Errorf("failed to distribute tokens: %v", err)
	}

	// 更新用户任务状态
	userTask.Status = airdrop.UserTaskStatusRewarded
	now := time.Now()
	userTask.RewardedAt = &now
	userTask.TxHash = tx[0].TxHash

	if err := s.Dao.UpdateUserTask(ctx, userTask); err != nil {
		return err
	}

	return nil
}

// GetUserTasks 获取用户任务列表和进度
func GetUserTasks(tx context.Context, s *svc.ServerCtx, userID string) ([]mytype.AirdropTaskWithStatus, error) {
	return s.Dao.GetUserTasksByUserID(tx, userID)
}

// 查出某段时间内的所有airdrop.AirdropUserTask，并且批量计算proof
func StartAirdrop(tx context.Context, s *svc.ServerCtx, address string) ([]airdrop.AirdropUserTask, error) {
	tasks, error := s.Dao.GetActiveTasks(tx)
	var airdropTasks []airdrop.AirdropUserTask
	if error != nil || len(tasks) == 0 {
		return nil, error
	}
	//获取任务ID以及任务对应的reward map
	var taskRewardMap = make(map[int64]int64)
	var taskIds []int64
	for _, task := range tasks {
		taskIds = append(taskIds, task.ID)
		taskRewardMap[task.ID] = int64(task.RewardAmount)
	}

	userTasks, error := s.Dao.GetUserTasksByIDs(tx, taskIds)
	//根据任务ID进行分组
	var tasksMap = make(map[int64][]airdrop.AirdropUserTask)
	for _, task := range userTasks {
		tasksMap[task.TaskID] = append(tasksMap[task.TaskID], task)
	}

	var roots [][]byte
	for taskId, tasks := range tasksMap {
		//计算proof
		var root []byte
		airdropTasks, root = CalculateProof(tasks, taskRewardMap[taskId], taskId)
		//调用Dao批量更新airdrop.AirdropUserTask
		s.Dao.UpdateUserTasks(airdropTasks)
		roots = append(roots, root)
	}

	//privateKey转成edsa密钥
	privateKey, err := crypto.HexToECDSA("d4f92103da1106a9eac579281458f51a541e0525253993246d8e08f440b28e77")
	if err != nil {
		log.Println("Failed to convert private key:", err)
		return nil, err
	}
	// 1. 连接以太坊节点
	client, err := ethclient.Dial("https://ethereum-sepolia-rpc.publicnode.com")
	if err != nil {
		log.Fatal(err)
	}
	//调用合约abi接口设置merkleRoot
	updateMerkleRoot(address, taskIds, roots, client, privateKey)
	return airdropTasks, nil
}

// 计算proof（每一个人每一个任务计算一个proof）
func CalculateProof(tasks []airdrop.AirdropUserTask, reward int64, taskId int64) (airdropTasks []airdrop.AirdropUserTask, merkleRoot []byte) {
	//通过用户地址、reward、taskId生成默克尔proof
	if len(tasks) == 0 {
		return []airdrop.AirdropUserTask{}, []byte{}
	}
	//构建默克尔树
	tree, leaves, err := buildTree(tasks, reward, taskId)
	if err != nil {
		log.Println("buildTree err:", err)
		return []airdrop.AirdropUserTask{}, []byte{}
	}

	// 使用预先创建的leaves来生成证明
	for i, _ := range tasks {

		//获取默克尔证明，使用预先创建的content
		log.Println("GetProof:", leaves[i])
		//获取proof
		hexProof, err := getProof(tree, leaves[i])
		if err != nil {
			log.Println("getProof err:", err)
			return []airdrop.AirdropUserTask{}, []byte{}
		}
		tasks[i].Proof = hexProof

	}
	airdropTasks = tasks
	return airdropTasks, tree.Root()
}

// 构建默克尔树
func buildTree(tasks []airdrop.AirdropUserTask, reward int64, taskId int64) (*merkletree.MerkleTree, [][]byte, error) {
	var leaves [][]byte

	for _, task := range tasks {

		addr := common.HexToAddress(task.Address)

		rewardBig := big.NewInt(reward)
		taskIDBig := big.NewInt(taskId)

		// （左侧填充0）（address无需填充）模拟 Solidity 中的 abi.encodePacked(msg.sender, amount, taskId)
		data := append(addr.Bytes(), common.LeftPadBytes(rewardBig.Bytes(), 32)...)
		data = append(data, common.LeftPadBytes(taskIDBig.Bytes(), 32)...)

		leaves = append(leaves, data)
	}
	// 如果没有有效数据，返回空字符串
	if len(leaves) == 0 {
		return nil, nil, errors.New("No valid data")
	}

	//循环打印leaves
	log.Println("leaves:", leaves)

	//创建Merkle树时统一keccak256 hash 统一做排序
	tree, err := merkletree.NewTree(merkletree.WithData(leaves), merkletree.WithSorted(true), merkletree.WithHashType(&keccak256.Keccak256{}))

	if err != nil {
		log.Println("Failed to create merkle tree:", err)
		return nil, nil, err
	}

	//打印树结构
	log.Println("Merkle Tree:", tree)
	//打印树根
	log.Println("Merkle Root:", common.Bytes2Hex(tree.Root()))
	return tree, leaves, nil
}

func getProof(tree *merkletree.MerkleTree, leave []byte) (string, error) {

	proof, err := tree.GenerateProof(leave, 0)
	log.Println("proof:", proof)
	if err != nil {
		log.Println("GetProof err:", err)
		return "", err
	}

	// 将proof转换为合约可接受的格式（仅包含Siblings）
	// 合约需要的是bytes32[]，对应Go中的[][]byte
	proofData := make([][]byte, len(proof.Hashes))
	for j, hash := range proof.Hashes {
		proofData[j] = hash
	}

	//proofBytes转成Hex 16进制字符串
	// 转换为十六进制字符串数组格式，例如["0xd733915f41c130f3dfba966cb715edafd213dcdaf99dec8764297f12cd8393c6"]
	hexStrings := make([]string, len(proofData))
	for k, data := range proofData {
		hexStrings[k] = "0x" + hex.EncodeToString(data)
	}

	jsonHexStrings, err := json.Marshal(hexStrings)
	if err != nil {
		return "", err
	}
	return string(jsonHexStrings), nil
}

// sendTransaction 发送交易到区块链的通用函数
// 参数:
// - client: 以太坊客户端
// - contractAddress: 合约地址
// - data: 交易数据
// - privateKey: 私钥用于签名
// 返回值:
// - *types.Transaction: 已签名的交易
func sendTransaction(client *ethclient.Client, contractAddress common.Address, data []byte, privateKey *ecdsa.PrivateKey) error {
	// 获取账户地址
	fromAddress := crypto.PubkeyToAddress(privateKey.PublicKey)

	// 获取nonce
	nonce, err := client.PendingNonceAt(context.Background(), fromAddress)
	if err != nil {
		log.Fatal("获取nonce错误:", err)
	}

	// 获取gas price
	gasPrice, err := client.SuggestGasPrice(context.Background())
	if err != nil {
		log.Fatal("获取gas price错误:", err)
	}

	// 创建交易
	tx := types.NewTransaction(nonce, contractAddress, big.NewInt(0), 1000000, gasPrice, data)

	// 获取链ID用于签名
	chainID, err := client.NetworkID(context.Background())
	if err != nil {
		log.Fatal("获取chain ID错误:", err)
	}

	// 签名交易
	signedTx, err := types.SignTx(tx, types.NewEIP155Signer(chainID), privateKey)
	if err != nil {
		log.Fatal("签名交易错误:", err)
	}
	// 5. 提交交易到网络
	err = client.SendTransaction(context.Background(), signedTx)
	if err != nil {
		log.Fatal("发送交易错误:", err)
	}
	log.Println("交易已发送，交易哈希:", signedTx.Hash().Hex())
	return err
}

// updateMerkleRoot 更新指定默克尔树根
// 参数:
// - address: 合约地址
// - taskIds: 任务ID数组
// - roots: 默克尔树根哈希数组
// - client: 以太坊客户端
// - privateKey: 私钥用于签名交易
func updateMerkleRoot(address string, taskIds []int64, roots [][]byte, client *ethclient.Client, privateKey *ecdsa.PrivateKey) {
	// 1. 解析ABI
	abiPath := filepath.Join("..", "CryptoStockContract", "abi", "Airdrop.abi")
	parsedABI, err := utils.ReadABI(abiPath)
	if err != nil {
		log.Fatal("ABI解析错误:", err)
	}

	// 2. 转换参数类型
	taskIdBigInts := make([]*big.Int, len(taskIds))
	for i, id := range taskIds {
		taskIdBigInts[i] = big.NewInt(id)
	}

	rootHashes := make([]common.Hash, len(roots))
	for i, root := range roots {
		rootHashes[i] = common.BytesToHash(root)
	}

	// 3. 构造调用数据
	data, err := parsedABI.Pack("setMerkleRoot", taskIdBigInts, rootHashes)
	if err != nil {
		log.Fatal("数据打包错误:", err)
	}

	// 4. 发送交易
	contractAddress := common.HexToAddress(address)
	err = sendTransaction(client, contractAddress, data, privateKey)
	if err != nil {
		log.Fatal("交易发送错误:", err)
	}

}

// UpdateReward 更新空投奖励
// 参数:
// - svcCtx: 服务上下文
// - address: 合约地址
// - taskIds: 任务ID数组
// - amounts: 奖励金额数组
// - client: 以太坊客户端
// - privateKey: 私钥用于签名交易
func UpdateReward(svcCtx *svc.ServerCtx, address string, taskIds []int64, amounts []int64, client *ethclient.Client, privateKey *ecdsa.PrivateKey) {
	// 1. 解析ABI
	abiPath := filepath.Join("..", "CryptoStockContract", "abi", "Airdrop.abi")
	parsedABI, err := utils.ReadABI(abiPath)
	if err != nil {
		log.Fatal("ABI文件解析错误:", err)
	}

	// 2. 转换参数类型，将int64转换为big.Int以支持智能合约调用
	// 转换任务ID数组
	taskIdBigInts := make([]*big.Int, len(taskIds))
	for i, id := range taskIds {
		taskIdBigInts[i] = big.NewInt(id)
	}

	// 转换奖励金额数组
	amountBigInts := make([]*big.Int, len(amounts))
	for i, amount := range amounts {
		amountBigInts[i] = big.NewInt(amount)
	}

	// 3. 打包调用数据，准备调用合约的setReward函数
	rewardData, err := parsedABI.Pack("setReward", taskIdBigInts, amountBigInts)
	if err != nil {
		log.Fatal("ABI解析错误:", err)
	}

	// 4. 发送交易
	contractAddress := common.HexToAddress(address)
	err = sendTransaction(client, contractAddress, rewardData, privateKey)
	if err != nil {
		log.Fatal("交易发送错误:", err)
	}

<<<<<<< HEAD
	log.Println("交易已发送，交易哈希:", signedTx.Hash().Hex())

}

// CreateTask 创建空投任务
func CreateTask(ctx context.Context, s *svc.ServerCtx, req *mytype.CreateTaskRequest) (*airdrop.AirdropTask, error) {
	// 解析时间字符串
	var startTime, endTime time.Time
	var err error

	if req.StartTime != "" {
		startTime, err = time.Parse(time.RFC3339, req.StartTime)
		if err != nil {
			return nil, errors.Wrap(err, "Invalid start_time format, expected ISO 8601")
		}
	} else {
		startTime = time.Now()
	}

	if req.EndTime != "" {
		endTime, err = time.Parse(time.RFC3339, req.EndTime)
		if err != nil {
			return nil, errors.Wrap(err, "Invalid end_time format, expected ISO 8601")
		}

		// 检查结束时间是否晚于开始时间
		if !endTime.After(startTime) {
			return nil, errors.New("end_time must be after start_time")
		}
	}

	// 创建任务对象
	task := &airdrop.AirdropTask{
		Name:         req.Name,
		Description:  req.Description,
		RewardAmount: req.RewardAmount,
		TaskType:     req.TaskType,
		Level:        req.Level,
		StartTime:    startTime,
		EndTime:      endTime,
		Status:       "active",
		CreatedAt:    time.Now(),
		UpdatedAt:    time.Now(),
	}

	// 创建任务
	err = s.Dao.CreateTask(ctx, task)
	if err != nil {
		return nil, errors.Wrap(err, "Failed to create task")
	}

	return task, nil
}

// UpdateTask 更新空投任务
func UpdateTask(ctx context.Context, s *svc.ServerCtx, taskId int64, req *mytype.UpdateTaskRequest) (*airdrop.AirdropTask, error) {
	// 获取现有任务
	task, err := s.Dao.GetTaskByID(ctx, taskId)
	if err != nil {
		return nil, errors.Wrap(err, "Task not found")
	}

	// 解析时间字符串（如果提供）
	if req.StartTime != "" {
		startTime, err := time.Parse(time.RFC3339, req.StartTime)
		if err != nil {
			return nil, errors.Wrap(err, "Invalid start_time format, expected ISO 8601")
		}
		task.StartTime = startTime
	}

	if req.EndTime != "" {
		endTime, err := time.Parse(time.RFC3339, req.EndTime)
		if err != nil {
			return nil, errors.Wrap(err, "Invalid end_time format, expected ISO 8601")
		}

		// 检查结束时间是否晚于开始时间
		if !endTime.After(task.StartTime) {
			return nil, errors.New("end_time must be after start_time")
		}
		task.EndTime = endTime
	}

	// 更新其他字段
	if req.Name != "" {
		task.Name = req.Name
	}
	if req.Description != "" {
		task.Description = req.Description
	}
	if req.RewardAmount > 0 {
		task.RewardAmount = req.RewardAmount
	}
	if req.TaskType != "" {
		task.TaskType = req.TaskType
	}
	if req.Level != "" {
		task.Level = req.Level
	}
	if req.Status != "" {
		task.Status = req.Status
	}

	task.UpdatedAt = time.Now()

	// 更新任务
	err = s.Dao.UpdateTask(ctx, task)
	if err != nil {
		return nil, errors.Wrap(err, "Failed to update task")
	}

	return task, nil
}

// DeleteTask 删除空投任务
func DeleteTask(ctx context.Context, s *svc.ServerCtx, taskId int64) error {
	// 检查任务是否存在
	_, err := s.Dao.GetTaskByID(ctx, taskId)
	if err != nil {
		return errors.Wrap(err, "Task not found")
	}

	// 检查是否有用户已参与该任务
	userCount, err := s.Dao.GetTaskUserCount(ctx, taskId)
	if err != nil {
		return errors.Wrap(err, "Failed to check task participants")
	}

	if userCount > 0 {
		return errors.New("Cannot delete task with existing participants. Please set status to 'expired' instead.")
	}

	// 删除任务
	err = s.Dao.DeleteTask(ctx, taskId)
	if err != nil {
		return errors.Wrap(err, "Failed to delete task")
	}

	return nil
}

// GetAllTasks 获取所有空投任务
func GetAllTasks(ctx context.Context, s *svc.ServerCtx) ([]airdrop.AirdropTask, error) {
	return s.Dao.GetAllTasks(ctx)
}

// GetTasksByStatus 根据状态获取任务
func GetTasksByStatus(ctx context.Context, s *svc.ServerCtx, status string) ([]airdrop.AirdropTask, error) {
	return s.Dao.GetTasksByStatus(ctx, status)
=======
>>>>>>> 50ce8c41
}<|MERGE_RESOLUTION|>--- conflicted
+++ resolved
@@ -389,9 +389,6 @@
 		log.Fatal("交易发送错误:", err)
 	}
 
-<<<<<<< HEAD
-	log.Println("交易已发送，交易哈希:", signedTx.Hash().Hex())
-
 }
 
 // CreateTask 创建空投任务
@@ -540,6 +537,4 @@
 // GetTasksByStatus 根据状态获取任务
 func GetTasksByStatus(ctx context.Context, s *svc.ServerCtx, status string) ([]airdrop.AirdropTask, error) {
 	return s.Dao.GetTasksByStatus(ctx, status)
-=======
->>>>>>> 50ce8c41
 }