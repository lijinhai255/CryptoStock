--- conflicted
+++ resolved
@@ -54,7 +54,6 @@
 	{
 		orders.GET("", v1.OrderInfosHandler(svcCtx)) // 批量查询出价信息
 	}
-<<<<<<< HEAD
 	airdrop := apiV1.Group("airdrop")
 	{
 		airdrop.GET("tasks", v1.GetAirDropTasks(svcCtx))               // 获取空投任务列表
@@ -64,11 +63,9 @@
 		airdrop.GET("task/info", v1.GetUserAirDropInfo(svcCtx))        // 领取用户空投信息
 		airdrop.GET("task/rank", v1.GetAirDropRanks(svcCtx))           // 领取空投排行
 		airdrop.GET("task/poolinfo", v1.GetAirDropPoolInfo(svcCtx))    // 领取空投排行
-=======
-
+	}
 	stocks := apiV1.Group("/stocks")
 	{
 		stocks.GET("", v1.GetStockList) // 批量获取activity信息
->>>>>>> 7874a5fe
 	}
 }